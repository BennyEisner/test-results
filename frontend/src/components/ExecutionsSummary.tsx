--- conflicted
+++ resolved
@@ -1,35 +1,5 @@
 // ExecutionsSummary.tsx
 import { Card, Row, Col, Spinner } from 'react-bootstrap';
-<<<<<<< HEAD
-
-interface ExecutionsSummaryProps {
-    stats: {
-        total: number;
-        passed: number;
-        failed: number;
-        skipped: number;
-        passRate: number;
-        avgTime: number;
-    };
-    loading: boolean;
-}
-
-const ExecutionsSummary = ({ stats, loading }: ExecutionsSummaryProps) => {
-
-    if (loading) {
-        return (
-            <div className="d-flex justify-content-center align-items-center my-3">
-                <Spinner animation="border" role="status" variant="primary" />
-                <span className="ms-2">Analyzing test results...</span>
-            </div>
-        );
-    }
-
-    if (stats.total === 0) {
-        return (
-            <div className="my-3 text-center text-muted">
-                No execution data to summarize.
-=======
 import { useExecutionsSummary } from '../hooks/useExecutionsSummary';
 
 interface ExecutionsSummaryProps {
@@ -49,16 +19,10 @@
             <div className="d-flex justify-content-center align-items-center my-3">
                 <Spinner animation="border" role="status" variant="primary" />
                 <span className="ms-2">Analyzing test results...</span>
->>>>>>> be584c30
             </div>
         );
     }
 
-<<<<<<< HEAD
-    // Render the summary metrics
-    return (
-        <div>
-=======
     if (stats.total === 0) {
         return (
             <div className="my-3 text-center text-muted">
@@ -71,7 +35,6 @@
     return (
         <div>
             {title && <h3 className="component-title">{title}</h3>}
->>>>>>> be584c30
             <Row xs={1} sm={2} md={3} lg={6} className="g-3">
                 <Col>
                     <Card text="white" bg="primary" className="h-100">
