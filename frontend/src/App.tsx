--- conflicted
+++ resolved
@@ -34,13 +34,12 @@
     return (
         <Routes>
             {/* Public routes */}
-<<<<<<< HEAD
             <Route path="/" element={<LoginPage />} />
             <Route path="/login" element={<LoginPage />} />
-=======
+
             <Route path="/" element={<PageLayout><HomePage /></PageLayout>} />
             <Route path="/login" element={<PageLayout><LoginPage /></PageLayout>} />
->>>>>>> d92023e9
+
 
             {/* Protected routes */}
             <Route path="/dashboard" element={
